--- conflicted
+++ resolved
@@ -6,13 +6,8 @@
 //     Copyright (c) 2008 Microsoft Corporation.  All Rights reserved.
 //
 
-<<<<<<< HEAD
 use nom;
 use std;
-=======
-use std;
-use std::result::Result::Err;
->>>>>>> f5431eef
 
 use nom::branch::alt;
 use nom::bytes::complete::{tag, take, take_while_m_n};
